## <i class="fa fa-code"></i> Constructor

### AutoConnectConfig

```cpp
AutoConnectConfig()
```  
```cpp
AutoConnectConfig(const char* ap, const char* password)
```
```cpp
AutoConnectConfig(const char* ap, const char* password, const unsigned long timeout)
```
```cpp
AutoConnectConfig(const char* ap, const char* password, const unsigned long timeout, const uint8_t channel)
```
<dl class="apidl">
    <dt>**Parameters**</dt>
    <dd><span class="apidef">ap</span><span class="apidesc">SSID for SoftAP. The length should be up to 31. The default value is **esp8266ap** for ESP8266, **esp32ap** for ESP32.</span></dd>
    <dd><span class="apidef">password</span><span class="apidesc">Password for SodtAP. The length should be from 8 to up to 63. The default value is **12345678**.</span></dd>
    <dd><span class="apidef">timeout</span><span class="apidesc">The timeout value of the captive portal in [ms] units. The default value is 0.</span></dd>
    <dd><span class="apidef">channel</span><span class="apidesc">The channel number of WIFi when SoftAP starts. The default values is 1.</span></dd>
</dl>

## <i class="fa fa-code"></i> Public member variables

### <i class="fa fa-caret-right"></i> apid

SoftAP's SSID. 
<dl class="apidl">
    <dt>**Type**</dt>
    <dd><span class="apidef">String</span><span class="apidesc"> The default value is **esp8266ap** for ESP8266, **esp32ap** for ESP32.</span></dd>
</dl>

### <i class="fa fa-caret-right"></i> apip

Sets IP address for Soft AP in captive portal. When AutoConnect fails the initial WiFi.begin, it starts the captive portal with the IP address specified this.
<dl class="apidl">
    <dt>**Type**</dt>
    <dd><span class="apidef">IPAddress</span><span class="apidesc">The default value is **172.217.28.1**</span></dd>
</dl>

### <i class="fa fa-caret-right"></i> autoReconnect

Automatically will try to reconnect with the past established access point (BSSID) when the current configured SSID in ESP8266/ESP32 could not be connected. By enabling this option, *AutoConnect::begin()* function will attempt to reconnect to a known access point using credentials stored in the flash, even if the connection failed by current SSID.  
If the connection fails, starts the captive portal in SoftAP+STA mode.  
<dl class="apidl">
    <dt>**Type**</dt>
    <dd>bool</dd>
    <dt>**Value**</dt>
    <dd><span class="apidef">true</span><span class="apidesc">Reconnect automatically.</span></dd>
    <dd><span class="apidef">false</span><span class="apidesc">Starts Captive Portal in SoftAP + STA mode without trying to reconnect. This is the default.</span></dd>
</dl>

When the autoReconnect option is enabled, an automatic connection will behave if the following conditions are satisfied.

- Invokes *AutoConnect::begin* without user name and password parameter as ```begin()```.
- If one of the saved BSSIDs (not the SSID) of the credentials matches the BSSID detected by the network scan.

### <i class="fa fa-caret-right"></i> autoReset

Reset ESP8266 module automatically after WLAN disconnected.
<dl class="apidl">
    <dt>**Type**</dt>
    <dd>bool</dd>
    <dt>**Value**</dt>
    <dd><span class="apidef">true</span><span class="apidesc">Reset after WiFi disconnected automatically.</span></dd>
    <dd><span class="apidef">false</span><span class="apidesc">No reset.</span></dd>
</dl>

### <i class="fa fa-caret-right"></i> autoRise

Captive portal activation switch. False for disabling the captive portal. It prevents starting the captive portal even if the connection at the first *WiFi.begin* fails.
<dl class="apidl">
    <dt>**Type**</dt>
    <dd>bool</dd>
    <dt>**Value**</dt>
    <dd><span class="apidef">true</span><span class="apidesc">Enable the captive portal. This is the default.</span></dd>
    <dd><span class="apidef">false</span><span class="apidesc">Disable the captive portal.</span></dd>
</dl>

### <i class="fa fa-caret-right"></i> autoSave

The credential saved automatically at the connection establishment.
<dl class="apidl">
    <dt>**Type**</dt>
    <dd>AC_SAVECREDENTIAL_t</dd>
    <dt>**Value**</dt>
    <dd><span class="apidef">AC_SAVECREDENTIAL_AUTO</span><span class="apidesc"></span><span class="apidef">&nbsp;</span><span class="apidesc">The credential saved automatically. This is the default.</span></dd>
    <dd><span class="apidef">AC_SAVECREDENTIAL_NEVER</span><span class="apidesc"></span><span class="apidef">&nbsp;</span><span class="apidesc">The credential no saved.</span></dd>
</dl>

### <i class="fa fa-caret-right"></i> bootUri

Specify the location to be redirected after module reset in the AutoConnect menu. It is given as an enumeration value of **AC_ONBOOTURI_t** indicating either the AutoConnect root path or the user screen home path.
<dl class="apidl">
    <dt>**Type**</dt>
    <dd>AC_ONBOOTURI_t</dd>
    <dt>**Value**</dt>
    <dd><span class="apidef">AC_ONBOOTURI_ROOT</span><span class="apidesc"></span><span class="apidef">&nbsp;</span><span class="apidesc">Resetting the module redirects it to the AutoConnect root path. The root path is assumed to be AUTOCONNECT_URI defined in [`AutoConnectDefs.h`](api.md#defined-macros).</span></dd>
    <dd><span class="apidef">AC_ONBOOTURI_HOME</span><span class="apidesc"></span><span class="apidef">&nbsp;</span><span class="apidesc">It is redirected to the URI specified by [**AutoConnectConfig::homeUri**](apiconfig.md#homeuri).</span></dd>
</dl>

### <i class="fa fa-caret-right"></i> boundaryOffset

Sets the offset address of the credential storage area for EEPROM. This value must be between greater than 4 and less than flash sector size. (4096 by SDK)  
The default value is 0.  
This option is valid only for ESP8266 or ESP32 arduino core 1.0.2 earlier.
<dl class="apidl">
    <dt>**Type**</dt>
    <dd>uint16_t</dd>
</dl>

!!! warning "It will conflict with user data."
    If the sketch leaves this offset at zero, it will conflict the storage area of credentials with the user sketch owned data. It needs to use the behind of credential area.

### <i class="fa fa-caret-right"></i> channel

The channel number of WIFi when SoftAP starts.
<dl class="apidl">
    <dt>**Type**</dt>
    <dd>uint8_t</dd>
    <dt>**Value**</dt>
    <dd>1 ~ 14. The default value is 1.</dd>
</dl>

!!! info "How do I choose Channel"
    Espressif Systems had announced the [application note](https://www.espressif.com/sites/default/files/esp8266_wi-fi_channel_selection_guidelines.pdf) about Wi-Fi channel selection.

### <i class="fa fa-caret-right"></i> dns1

Set primary DNS server address when using static IP address.
<dl class="apidl">
    <dt>**Type**</dt>
    <dd>IPAddress</dd>
</dl>

### <i class="fa fa-caret-right"></i> dns2

Set secondary DNS server address when using static IP address.
<dl class="apidl">
    <dt>**Type**</dt>
    <dd>IPAddress</dd>
</dl>

### <i class="fa fa-caret-right"></i> gateway

Sets gateway address for Soft AP in captive portal. When AutoConnect fails the initial WiFi.begin, it starts the captive portal with the IP address specified this.
<dl class="apidl">
    <dt>**Type**</dt>
    <dd><span class="apidef">IPAddress</span><span class="apidesc">The default value is **172.217.28.1**</span></dd>
</dl>

### <i class="fa fa-caret-right"></i> hidden

Sets SoftAP to hidden SSID.
<dl class="apidl">
    <dt>**Type**</dt>
    <dd>uint8_t</dd>
    <dt>**Value**</dt>
    <dd><span class="apidef">0</span><span class="aidesc">SSID will be appeared. This is the default.</span></dd>
    <dd><span class="apidef">1</span><span class="apidesc">SSID will be hidden.</span></dd>
</dl>

### <i class="fa fa-caret-right"></i> homeUri

Sets the home path of user sketch. This path would be linked from 'HOME' in the AutoConnect menu. The default for homeUri is "/".
<dl class="apidl">
    <dt>**Type**</dt>
    <dd>String</dd>
</dl>

### <i class="fa fa-caret-right"></i> hostName

Sets the station host name of ESP8266/ESP32.
<dl class="apidl">
    <dt>**Type**</dt>
    <dd>String</dd>
</dl>

### <i class="fa fa-caret-right"></i> immediateStart

Disable the first WiFi.begin() and start the captive portal. If this option is enabled, the module will be in AP_STA mode and the captive portal will be activated regardless of [**AutoConnectConfig::autoRise**](apiconfig.md#autorise) specification.
<dl class="apidl">
    <dt>**Type**</dt>
    <dd>bool</dd>
    <dt>**Value**</dt>
    <dd><span class="apidef">true</span><span class="apidesc">Start the captive portal with [**AutoConnect::begin**](api.md#begin).</span></dd>
    <dd><span class="apidef">false</span><span class="apidesc">Enable the first WiFi.begin() and it will start captive portal when connection failed. This is default.</span></dd>
</dl>

<<<<<<< HEAD
### <i class="fa fa-caret-right"></i> menuItems

Configure applying items of the [AutoConnect menu](menu.md). You can arbitrarily combine valid menus by coordinating the menuItems value.
<dl class="apidl">
    <dt>**Type**</dt>
    <dd><span class="apidef">uint16_t</span><span class="apidesc">It provides the combined **AC_MENUITEM_t** value of the item to apply to the AutoConnect menu.<br>Specify the value calculated from the **logical OR** by the AC_MENUITEM_t value of each item applied as a menu.  It affects not only disappear the items from the menu also invalidates the URI they have. As a consequence, even if it accesses the URL directly will occur a 404 error.<br>The default value is logical OR of AC_MENUITEM_CONFIGNEW, AC_MENUITEM_OPENSSIDS, AC_MENUITEM_DISCONNECT, AC_MENUITEM_RESET, AC_MENUITEM_UPDATE and AC_MENUITEM_HOME.</span></dd>
    <dt>**Value**</dt>
    <dd><span class="apidef">AC_MENUITEM_NONE</span><span class="apidesc"></span><span class="apidef">&nbsp;</span><span class="apidesc">No assign items except for the AutoConnectAux page item.</span></dd>
    <dd><span class="apidef">AC_MENUITEM_CONFIGNEW</span><span class="apidesc"></span><span class="apidef">&nbsp;</span><span class="apidesc">Appends [Configure new AP](menu.md#config-new-ap) item.</span></dd>
    <dd><span class="apidef">AC_MENUITEM_OPENSSIDS</span><span class="apidesc"></span><span class="apidef">&nbsp;</span><span class="apidesc">Appends [Open SSIDs](menu.md#open-ssids) item.</span></dd>
    <dd><span class="apidef">AC_MENUITEM_DISCONNECT</span><span class="apidesc"></span><span class="apidef">&nbsp;</span><span class="apidesc">Appends [Disconnect](menu.md#disconnect) item.</span></dd>
    <dd><span class="apidef">AC_MENUITEM_RESET</span><span class="apidesc"></span><span class="apidef">&nbsp;</span><span class="apidesc">Appends [Reset...](menu.md#reset) item.</span></dd>
    <dd><span class="apidef">AC_MENUITEM_UPDATE</span><span class="apidesc"></span><span class="apidef">&nbsp;</span><span class="apidesc">Appends [Update](menu.md#update) item.</span></dd>
    <dd><span class="apidef">AC_MENUITEM_HOME</span><span class="apidesc"></span><span class="apidef">&nbsp;</span><span class="apidesc">Appends [HOME](menu.md#home) item.</span></dd>
    <dd><span class="apidef">AC_MENUITEM_DEVINFO</span><span class="apidesc"></span><span class="apidef">&nbsp;</span><span class="apidesc">Appends the **Device info** item which links to [AutoConnect statistics page](menu.md##where-the-from).</span></dd>
</dl>

!!! info "How to specify the value of the menu items"
    An menuItems accepts the logical OR of AC_MENUITEM_t type value. For example, to enable only Open SSIDs and HOME items, specify:
    ```cpp
    AutoConnectConfig config;
    config.menuItems = AC_MENUITEM_OPENSSIDS | AC_MENUITEM_HOME;
    ```
    However, even if you specify like the above, the AutoConnectAux page items still display on the menu. To remove the AutoConnectAux items, use the [AutoConnectAux::menu](apiaux.md#menu) function.

=======
### <i class="fa fa-caret-right"></i> minRSSI

Specify the lower limit of the WiFi signal strength allowed to use as an access point. This value should be greater than -120 as RSSI. Generally, a data link will not be established unless it exceeds -90 dBm. Also, packet transmission is not reliable below -70 dBm to -80 dBm.
<dl class="apidl">
    <dt>**Type**</dt>
    <dd><span class="apidef">int16_t</span><span class="apidesc">The default value is -120</span></dd>
</dl>

>>>>>>> ba944b2c
### <i class="fa fa-caret-right"></i> netmask

Sets subnet mask for Soft AP in captive portal. When AutoConnect fails the initial WiFi.begin, it starts the captive portal with the IP address specified this.
<dl class="apidl">
    <dt>**Type**</dt>
    <dd><span class="apidef">IPAddress</span><span class="apidesc">The default value is **255.255.255.0**</span></dd>
</dl>

### <i class="fa fa-caret-right"></i> ota

Specifies to import the built-in OTA update class into the sketch. When this option is enabled, an **Update** item will appear in the AutoConnect menu, and the OTA update via Web browser will be automatically embedded to the Sketch.
<dl class="apidl">
    <dt>**Type**</dt>
    <dd>AC_OTA_t</dd>
    <dt>**Value**</dt>
    <dd><span class="apidef">AC_OTA_EXTRA</span><span class="apidesc"></span><span class="apidef">&nbsp;</span><span class="apidesc">AutoConnect does not import AutoConnectOTA. This is the default.</span></dd>
    <dd><span class="apidef">AC_OTA_BUILTIN</span><span class="apidesc"></span><span class="apidef">&nbsp;</span><span class="apidesc">Specifies to include AutoConnectOTA in the Sketch.</span></dd>
</dl>


### <i class="fa fa-caret-right"></i> portalTimeout

Specify the timeout value of the captive portal in [ms] units. It is valid when the station is not connected and does not time out if the station is connected to the ESP module in SoftAP mode (i.e. Attempting WiFi connection with the portal function). If 0, the captive portal will not be timed-out.
<dl class="apidl">
    <dt>**Type**</dt>
    <dd><span class="apidef">unsigned long</span><span class="apidesc">Captive portal timeout value. The default value is 0.</span></dd>
</dl>

### <i class="fa fa-caret-right"></i> principle

Specify the connection order will attempt to connect to one of the highest RSSI values among multiple available access points. It is given as an enumeration value of **AC_PRINCIPLE_t** indicating.
<dl class="apidl">
    <dt>**Type**</dt>
    <dd>AC_PRINCIPLE_t</dd>
    <dt>**Value**</dt>
    <dd><span class="apidef">AC_PRINCIPLE_RECENT</span><span class="apidesc"></span><span class="apidef">&nbsp;</span><span class="apidesc">Attempts to connect in the order of the saved credentials entries. The entry order is generally a time series connected in the past.</span></dd>
    <dd><span class="apidef">AC_PRINCIPLE_RSSI</span><span class="apidesc"></span><span class="apidef">&nbsp;</span><span class="apidesc">Attempts to connect to one of the highest RSSI values among multiple available access points.</span></dd>
</dl>

### <i class="fa fa-caret-right"></i> psk

Sets password for SoftAP. The length should be from 8 to up to 63. The default value is **12345678**.
<dl class="apidl">
    <dt>**Type**</dt>
    <dd>String</dd>
</dl>

### <i class="fa fa-caret-right"></i> retainPortal

Specify whether to continue the portal function even if the captive portal timed out. If the true, when a timeout occurs, the [**AutoConnect::begin**](api.md#begin) function is exited with returns false, but the portal facility remains alive. So SoftAP remains alive and you can invoke AutoConnect while continuing sketch execution. The default is false.
<dl class="apidl">
    <dt>**Type**</dt>
    <dd>bool</dd>
    <dt>**Value**</dt>
    <dd><span class="apidef">true</span><span class="apidesc">Continue the portal function even if the captive portal times out. The STA + SoftAP mode of the ESP module continues and accepts the connection request to the AP.</span></dd>
    <dd><span class="apidef">false</span><span class="apidesc">When the captive portal times out, STA + SoftAP mode of the ESP module is stopped. This is default.</span></dd>
</dl>

!!! hint "Connection request after timed-out"
    With the **retainPortal**, even if AutoConnect::begin in the setup() is timed out, you can execute the sketch and the portal function as a WiFi connection attempt by calling AutoConnect::handleClient in the loop().

!!! info "All unresolved addresses redirects to /_ac"
    If you enable the **retainPortal** option, **all unresolved URIs will be redirected to `SoftAPIP/_ac`**. It happens frequently as client devices repeat captive portal probes in particular. To avoid this, you need to exit from the WiFi connection Apps on your device once.

### <i class="fa fa-caret-right"></i> staip

Set a static IP address. The IP will behave with STA mode.
<dl class="apidl">
    <dt>**Type**</dt>
    <dd>IPAddress</dd>
</dl>

### <i class="fa fa-caret-right"></i> staGateway

Set the gateway address when using static IP address.
<dl class="apidl">
    <dt>**Type**</dt>
    <dd>IPAddress</dd>
</dl>

### <i class="fa fa-caret-right"></i> staNetmask

Set the subnetmask when using static IP address.
<dl class="apidl">
    <dt>**Type**</dt>
    <dd>IPAddress</dd>
</dl>

### <i class="fa fa-caret-right"></i> ticker

Set flicker signal output according to WiFi connection status during AutoConnect::begin behavior.
<dl class="apidl">
    <dt>**Type**</dt>
    <dd>bool</dd>
    <dt>**Value**</dt>
    <dd><span class="apidef">true</span><span class="apidesc">Output the flicker signal while [AutoConnect::begin](api.md#begin) operation. The **AUTOCONNECT_TICKER_PORT** macro in the `AutoConnectDefs.h` header file assigns pins for signal output. The default pin is arduino valiant's LED_BUILTIN. For boards without the LED_BUILTIN pin, assume pin #2.</span></dd>
    <dd><span class="apidef">false</span>No flicker signal output.<span class="apidesc"></span></dd>
</dl>

### <i class="fa fa-caret-right"></i> tickerPort

Specifies the GPIO port number to output the flicker signal of the ticker. The default assumes on the board dependent definition LED_BUILTIN macro redefined by **AUTOCONNECT_TICKER_PORT** in [`AutoConnectDefs.h`](api.md#defined-macros).
<dl class="apidl">
    <dt>**Type**</dt>
    <dd>uint8_t</dd>
</dl>

### <i class="fa fa-caret-right"></i> tickerOn

Specifies the active logic level of the flicker signal. This value indicates the active signal level when driving the ticker.
<dl class="apidl">
    <dt>**Type**</dt>
    <dd>uint8_t</dd>
    <dt>**Value**</dt>
    <dd><span class="apidef">LOW</span>A flicker signal is an active-high.<span class="apidesc"></span></dd>
    <dd><span class="apidef">HIGH</span>A flicker signal is an active-low.<span class="apidesc"></span></dd>
</dl>

### <i class="fa fa-caret-right"></i> title

Set the menu title.
<dl class="apidl">
    <dt>**Type**</dt>
    <dd>String</dd>
</dl>

## <i class="fa fa-code"></i> AutoConnectConfig example

```cpp
AutoConnect        Portal;
AutoConnectConfig  Config("", "passpass");    // SoftAp name is determined at runtime
Config.apid = ESP.hostname();                 // Retrieve host name to SotAp identification
Config.apip = IPAddress(192,168,10,101);      // Sets SoftAP IP address
Config.gateway = IPAddress(192,168,10,1);     // Sets WLAN router IP address
Config.netmask = IPAddress(255,255,255,0);    // Sets WLAN scope
Config.autoReconnect = true;                  // Enable auto-reconnect
Config.autoSave = AC_SAVECREDENTIAL_NEVER;    // No save credential
Config.boundaryOffset = 64;                   // Reserve 64 bytes for the user data in EEPROM.
Config.portalTimeout = 60000;                 // Sets timeout value for the captive portal
Config.retainPortal = true;                   // Retains the portal function after timed-out
Config.homeUri = "/index.html";				  // Sets home path of the sketch application
Config.title ="My menu";                      // Customize the menu title
Config.staip = IPAddress(192,168,10,10);      // Sets static IP
Config.staGateway = IPAddress(192,168,10,1);  // Sets WiFi router address
Config.staNetmask = IPAddress(255,255,255,0); // Sets WLAN scope
Config.dns1 = IPAddress(192,168,10,1);        // Sets primary DNS address
Portal.config(Config);                        // Configure AutoConnect
Portal.begin();                               // Starts and behaves captive portal
```<|MERGE_RESOLUTION|>--- conflicted
+++ resolved
@@ -189,7 +189,6 @@
     <dd><span class="apidef">false</span><span class="apidesc">Enable the first WiFi.begin() and it will start captive portal when connection failed. This is default.</span></dd>
 </dl>
 
-<<<<<<< HEAD
 ### <i class="fa fa-caret-right"></i> menuItems
 
 Configure applying items of the [AutoConnect menu](menu.md). You can arbitrarily combine valid menus by coordinating the menuItems value.
@@ -215,7 +214,6 @@
     ```
     However, even if you specify like the above, the AutoConnectAux page items still display on the menu. To remove the AutoConnectAux items, use the [AutoConnectAux::menu](apiaux.md#menu) function.
 
-=======
 ### <i class="fa fa-caret-right"></i> minRSSI
 
 Specify the lower limit of the WiFi signal strength allowed to use as an access point. This value should be greater than -120 as RSSI. Generally, a data link will not be established unless it exceeds -90 dBm. Also, packet transmission is not reliable below -70 dBm to -80 dBm.
@@ -224,7 +222,6 @@
     <dd><span class="apidef">int16_t</span><span class="apidesc">The default value is -120</span></dd>
 </dl>
 
->>>>>>> ba944b2c
 ### <i class="fa fa-caret-right"></i> netmask
 
 Sets subnet mask for Soft AP in captive portal. When AutoConnect fails the initial WiFi.begin, it starts the captive portal with the IP address specified this.
