--- conflicted
+++ resolved
@@ -105,11 +105,7 @@
     empty();
     JsonArray& optionArray = json[AUTOCONNECT_JSON_KEY_VALUE];
     for (auto value : optionArray)
-<<<<<<< HEAD
       add(value.as<String>());
-=======
-      option(value.as<String>());
->>>>>>> 4f7dc681
     return true;
   }
   return false;
@@ -126,10 +122,7 @@
   if (type.equalsIgnoreCase(F(AUTOCONNECT_JSON_TYPE_ACSELECT))) {
     _setElement(json);
     label = json.get<String>(F(AUTOCONNECT_JSON_KEY_LABEL));
-<<<<<<< HEAD
-=======
     empty();
->>>>>>> 4f7dc681
     JsonArray& optionArray = json[AUTOCONNECT_JSON_KEY_OPTION];
     for (auto value : optionArray)
       add(value.as<String>());
