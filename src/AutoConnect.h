/**
 *	Declaration of AutoConnect class and accompanying AutoConnectConfig class.
 *	@file	AutoConnect.h
 *	@author	hieromon@gmail.com
 *	@version	1.1.5
<<<<<<< HEAD
 *	@date	2020-04-01
=======
 *	@date	2020-03-16
>>>>>>> ba944b2c
 *	@copyright	MIT license.
 */

#ifndef _AUTOCONNECT_H_
#define _AUTOCONNECT_H_

#include <vector>
#include <memory>
#include <functional>
#include <DNSServer.h>
#if defined(ARDUINO_ARCH_ESP8266)
#include <ESP8266WiFi.h>
#include <ESP8266WebServer.h>
extern "C" {
#include <user_interface.h>
}
using WebServerClass = ESP8266WebServer;
#elif defined(ARDUINO_ARCH_ESP32)
#include <WiFi.h>
#include <WebServer.h>
using WebServerClass = WebServer;
#endif
#include <EEPROM.h>
#include <PageBuilder.h>
#include "AutoConnectDefs.h"
#include "AutoConnectPage.h"
#include "AutoConnectCredential.h"
#include "AutoConnectTicker.h"
#include "AutoConnectAux.h"

// The realization of AutoConnectOTA is effective only by the explicit
#include "AutoConnectOTA.h"
class AutoConnectOTA;  // Reference to avoid circular

// The realization of AutoConnectUpdate is effective only by the explicit
// definition of AUTOCONNECT_USE_UPDATE
#include "AutoConnectUpdate.h"
class AutoConnectUpdate;  // Reference to avoid circular

/**< A type to save established credential at WiFi.begin automatically. */
typedef enum AC_SAVECREDENTIAL {
  AC_SAVECREDENTIAL_NEVER,
  AC_SAVECREDENTIAL_AUTO
} AC_SAVECREDENTIAL_t;

/**< URI that can be specified to AutoConnectConfig::bootUri. */
typedef enum AC_ONBOOTURI {
  AC_ONBOOTURI_ROOT,
  AC_ONBOOTURI_HOME
} AC_ONBOOTURI_t;

<<<<<<< HEAD
/**< Specifier for using built-in OTA */
typedef enum AC_OTA {
  AC_OTA_EXTRA,
  AC_OTA_BUILTIN
} AC_OTA_t;

/**< An enumerated type of the designated menu items. */
typedef enum AC_MENUITEM {
  AC_MENUITEM_NONE       = 0x0000,
  AC_MENUITEM_CONFIGNEW  = 0x0001,
  AC_MENUITEM_OPENSSIDS  = 0x0002,
  AC_MENUITEM_DISCONNECT = 0x0004,
  AC_MENUITEM_RESET      = 0x0008,
  AC_MENUITEM_HOME       = 0x0010,
  AC_MENUITEM_UPDATE     = 0x0020,
  AC_MENUITEM_DEVINFO    = 0x0040
} AC_MENUITEM_t;
=======
/** WiFi connection principle, it specifies the order of WiFi connecting with saved credentials. */
typedef enum AC_PRINCIPLE {
  AC_PRINCIPLE_RECENT,
  AC_PRINCIPLE_RSSI
} AC_PRINCIPLE_t;
>>>>>>> ba944b2c

class AutoConnectConfig {
 public:
  /**
   *  AutoConnectConfig default constructor.
   *  SSID for the captive portal access point assumes AUTOCONNECT_APID which
   *  assigned from macro. Password is same as above too.
   */
  AutoConnectConfig() :
    apip(AUTOCONNECT_AP_IP),
    gateway(AUTOCONNECT_AP_GW),
    netmask(AUTOCONNECT_AP_NM),
    apid(String(AUTOCONNECT_APID)),
    psk(String(AUTOCONNECT_PSK)),
    channel(AUTOCONNECT_AP_CH),
    hidden(0),
    minRSSI(AUTOCONNECT_MIN_RSSI),
    autoSave(AC_SAVECREDENTIAL_AUTO),
    bootUri(AC_ONBOOTURI_ROOT),
    principle(AC_PRINCIPLE_RECENT),
    boundaryOffset(AC_IDENTIFIER_OFFSET),
    uptime(AUTOCONNECT_STARTUPTIME),
    autoRise(true),
    autoReset(true),
    autoReconnect(false),
    immediateStart(false),
    retainPortal(false),
    portalTimeout(AUTOCONNECT_CAPTIVEPORTAL_TIMEOUT),
    menuItems(AC_MENUITEM_CONFIGNEW | AC_MENUITEM_OPENSSIDS | AC_MENUITEM_DISCONNECT | AC_MENUITEM_RESET | AC_MENUITEM_UPDATE | AC_MENUITEM_HOME),
    ticker(false),
    tickerPort(AUTOCONNECT_TICKER_PORT),
    tickerOn(LOW),
    ota(AC_OTA_EXTRA),
    hostName(String("")),
    homeUri(AUTOCONNECT_HOMEURI),
    title(AUTOCONNECT_MENU_TITLE),
    staip(0U),
    staGateway(0U),
    staNetmask(0U),
    dns1(0U),
    dns2(0U) {}
  /**
   *  Configure by SSID for the captive portal access point and password.
   */
  AutoConnectConfig(const char* ap, const char* password, const unsigned long portalTimeout = 0, const uint8_t channel = AUTOCONNECT_AP_CH) :
    apip(AUTOCONNECT_AP_IP),
    gateway(AUTOCONNECT_AP_GW),
    netmask(AUTOCONNECT_AP_NM),
    apid(String(ap)),
    psk(String(password)),
    channel(channel),
    hidden(0),
    minRSSI(AUTOCONNECT_MIN_RSSI),
    autoSave(AC_SAVECREDENTIAL_AUTO),
    bootUri(AC_ONBOOTURI_ROOT),
    principle(AC_PRINCIPLE_RECENT),
    boundaryOffset(AC_IDENTIFIER_OFFSET),
    uptime(AUTOCONNECT_STARTUPTIME),
    autoRise(true),
    autoReset(true),
    autoReconnect(false),
    immediateStart(false),
    retainPortal(false),
    portalTimeout(portalTimeout),
    menuItems(AC_MENUITEM_CONFIGNEW | AC_MENUITEM_OPENSSIDS | AC_MENUITEM_DISCONNECT | AC_MENUITEM_RESET | AC_MENUITEM_UPDATE | AC_MENUITEM_HOME),
    ticker(false),
    tickerPort(AUTOCONNECT_TICKER_PORT),
    tickerOn(LOW),
    ota(AC_OTA_EXTRA),
    hostName(String("")),
    homeUri(AUTOCONNECT_HOMEURI),
    title(AUTOCONNECT_MENU_TITLE),
    staip(0U),
    staGateway(0U),
    staNetmask(0U),
    dns1(0U),
    dns2(0U) {}

  ~AutoConnectConfig() {}

  AutoConnectConfig& operator=(const AutoConnectConfig& o) {
    apip = o.apip;
    gateway = o.gateway;
    netmask = o.netmask;
    apid = o.apid;
    psk = o.psk;
    channel = o.channel;
    hidden = o.hidden;
    minRSSI=o.minRSSI;
    autoSave = o.autoSave;
    bootUri = o.bootUri;
    principle = o.principle;
    boundaryOffset = o.boundaryOffset;
    uptime = o.uptime;
    autoRise = o.autoRise;
    autoReset = o.autoReset;
    autoReconnect = o.autoReconnect;
    immediateStart = o.immediateStart;
    retainPortal = o.retainPortal;
    portalTimeout = o.portalTimeout;
    menuItems = o.menuItems;
    ticker = o.ticker;
    tickerPort = o.tickerPort;
    tickerOn = o.tickerOn;
    ota = o.ota;
    hostName = o.hostName;
    homeUri = o.homeUri;
    title = o.title;
    staip = o.staip;
    staGateway = o.staGateway;
    staNetmask = o.staNetmask;
    dns1 = o.dns1;
    dns2 = o.dns2;
    return *this;
  }


  IPAddress apip;               /**< SoftAP IP address */
  IPAddress gateway;            /**< SoftAP gateway address */
  IPAddress netmask;            /**< SoftAP subnet mask */
  String    apid;               /**< SoftAP SSID */
  String    psk;                /**< SoftAP password */
  uint8_t   channel;            /**< SoftAP used wifi channel */
  uint8_t   hidden;             /**< SoftAP SSID hidden */
  int16_t   minRSSI;            /**< Lowest WiFi signal strength (RSSI) that can be connected. */
  AC_SAVECREDENTIAL_t  autoSave;  /**< Auto save credential */
  AC_ONBOOTURI_t  bootUri;      /**< An uri invoking after reset */
  AC_PRINCIPLE_t  principle;    /**< WiFi connection principle */  
  uint16_t  boundaryOffset;     /**< The save storage offset of EEPROM */
  int       uptime;             /**< Length of start up time */
  bool      autoRise;           /**< Automatic starting the captive portal */
  bool      autoReset;          /**< Reset ESP8266 module automatically when WLAN disconnected. */
  bool      autoReconnect;      /**< Automatic reconnect with past SSID */
  bool      immediateStart;     /**< Skips WiFi.begin(), start portal immediately */
  bool      retainPortal;       /**< Even if the captive portal times out, it maintains the portal state. */
  unsigned long portalTimeout;  /**< Timeout value for stay in the captive portal */
  uint16_t  menuItems;          /**< A compound value of the menu items to be attached */
  bool      ticker;             /**< Drives LED flicker according to WiFi connection status. */
  uint8_t   tickerPort;         /**< GPIO for flicker */
  uint8_t   tickerOn;           /**< A signal for flicker turn on */
  AC_OTA_t  ota;                /**< Attach built-in OTA */
  String    hostName;           /**< host name */
  String    homeUri;            /**< A URI of user site */
  String    title;              /**< Menu title */
  IPAddress staip;              /**< Station static IP address */
  IPAddress staGateway;         /**< Station gateway address */
  IPAddress staNetmask;         /**< Station subnet mask */
  IPAddress dns1;               /**< Primary DNS server */
  IPAddress dns2;               /**< Secondary DNS server */
};

typedef std::vector<std::reference_wrapper<AutoConnectAux>> AutoConnectAuxVT;

class AutoConnect {
 public:
  AutoConnect();
  AutoConnect(WebServerClass& webServer);
  ~AutoConnect();
  AutoConnectAux* aux(const String& uri) const;
  bool  config(AutoConnectConfig& Config);
  bool  config(const char* ap, const char* password = nullptr);
  void  home(const String& uri);
  bool  begin(void);
  bool  begin(const char* ssid, const char* passphrase = nullptr, unsigned long timeout = AUTOCONNECT_TIMEOUT);
  void  end(void);
  void  handleClient(void);
  void  handleRequest(void);
  WebServerClass& host(void);
  void  join(AutoConnectAux& aux);
  void  join(AutoConnectAuxVT auxVector);
  bool  on(const String& uri, const AuxHandlerFunctionT handler, AutoConnectExitOrder_t order = AC_EXIT_AHEAD);
  String where(void) const { return _auxUri; }
  inline void enableMenu(const uint16_t items) { _apConfig.menuItems |= items; }
  inline void disableMenu(const uint16_t items) { _apConfig.menuItems &= (0xffff ^ items); }

  /** For AutoConnectAux described in JSON */
#ifdef AUTOCONNECT_USE_JSON
  bool  load(PGM_P aux);
  bool  load(const __FlashStringHelper* aux);
  bool  load(const String& aux);
  bool  load(Stream& aux);
#endif // !AUTOCONNECT_USE_JSON

  typedef std::function<bool(IPAddress)>  DetectExit_ft;
  void  onDetect(DetectExit_ft fn);
  void  onNotFound(WebServerClass::THandlerFunction fn);

 protected:
  typedef enum {
    AC_RECONNECT_SET,
    AC_RECONNECT_RESET
  } AC_STARECONNECT_t;
  bool  _config(void);
  bool  _configSTA(const IPAddress& ip, const IPAddress& gateway, const IPAddress& netmask, const IPAddress& dns1, const IPAddress& dns2);
  String _getBootUri(void);
  bool  _getConfigSTA(station_config_t* config);
  void  _startWebServer(void);
  void  _startDNSServer(void);
  void  _handleNotFound(void);
  bool  _loadAvailCredential(const char* ssid, const AC_PRINCIPLE_t principle = AC_PRINCIPLE_RECENT, const bool excludeCurrent = false);
  void  _stopPortal(void);
  bool  _classifyHandle(HTTPMethod mothod, String uri);
  void  _handleUpload(const String& requestUri, const HTTPUpload& upload);
  void  _purgePages(void);
  virtual PageElement*  _setupPage(String& uri);
#ifdef AUTOCONNECT_USE_JSON
  template<typename T>
  bool  _parseJson(T in);
  bool  _load(JsonVariant& aux);
#endif // !AUTOCONNECT_USE_JSON

  /** Request handlers implemented by Page Builder */
  String  _induceConnect(PageArgument& args);
  String  _induceDisconnect(PageArgument& args);
  String  _induceReset(PageArgument& args);
  String  _invokeResult(PageArgument& args);

  /** For portal control */
  bool  _captivePortal(void);
  bool  _hasTimeout(unsigned long timeout);
  bool  _isIP(String ipStr);
  wl_status_t _waitForConnect(unsigned long timeout);
  void  _waitForEndTransmission(void);
  void  _disconnectWiFi(bool wifiOff);
  void  _setReconnect(const AC_STARECONNECT_t order);

  /** Utilities */
  String               _attachMenuItem(const AC_MENUITEM_t item);
  static uint32_t      _getChipId(void);
  static uint32_t      _getFlashChipRealSize(void);
  static String        _toMACAddressString(const uint8_t mac[]);
  static unsigned int  _toWiFiQuality(int32_t rssi);
  DetectExit_ft        _onDetectExit;
  WebServerClass::THandlerFunction _notFoundHandler;
  size_t               _freeHeapSize;

  /** Servers which works in concert. */
  typedef std::unique_ptr<WebServerClass, std::function<void(WebServerClass *)> > WebserverUP;
  WebserverUP _webServer = WebserverUP(nullptr, std::default_delete<WebServerClass>());
  std::unique_ptr<DNSServer>      _dnsServer;

  /**
   *  Dynamically hold one page of AutoConnect menu.
   *  Every time a GET/POST HTTP request occurs, an AutoConnect
   *  menu page corresponding to the URI is generated.
   */
  std::unique_ptr<PageBuilder> _responsePage;
  std::unique_ptr<PageElement> _currentPageElement;

  /** Extended pages made up with AutoConnectAux */
  AutoConnectAux* _aux = nullptr; /**< A top of registered AutoConnectAux */
  String        _auxUri;        /**< Last accessed AutoConnectAux */
  String        _prevUri;       /**< Previous generated page uri */
  /** Available updater, only reset by AutoConnectUpdate::attach is valid */
  std::unique_ptr<AutoConnectUpdate>  _update;
  /** OTA updater */
  std::unique_ptr<AutoConnectOTA>     _ota;

  /** Saved configurations */
  AutoConnectConfig  _apConfig;
  station_config_t   _credential;
  uint8_t       _hiddenSSIDCount;
  int16_t       _scanCount;
  uint8_t       _connectCh;
  unsigned long _connectTimeout;
  unsigned long _portalAccessPeriod;

  /** The control indicators */
  bool  _rfConnect = false;     /**< URI /connect requested */
  bool  _rfDisconnect = false;  /**< URI /disc requested */
  bool  _rfReset = false;       /**< URI /reset requested */
  wl_status_t   _rsConnect;     /**< connection result */
#ifdef ARDUINO_ARCH_ESP32
  WiFiEventId_t _disconnectEventId = -1; /**< STA disconnection event handler registered id  */
#endif
  std::unique_ptr<AutoConnectTicker>  _ticker;  /**< */

  /** HTTP header information of the currently requested page. */
  IPAddress     _currentHostIP; /**< host IP address */
  String        _uri;           /**< Requested URI */
  String        _redirectURI;   /**< Redirect destination */
  String        _menuTitle;     /**< Title string of the page */

  /** PageElements of AutoConnect site. */
  static const char _CSS_BASE[] PROGMEM;
  static const char _CSS_UL[] PROGMEM;
  static const char _CSS_ICON_LOCK[] PROGMEM;
  static const char _CSS_INPUT_BUTTON[] PROGMEM;
  static const char _CSS_INPUT_TEXT[] PROGMEM;
  static const char _CSS_TABLE[] PROGMEM;
  static const char _CSS_SPINNER[] PROGMEM;
  static const char _CSS_LUXBAR[] PROGMEM;
  static const char _ELM_HTML_HEAD[] PROGMEM;
  static const char _ELM_MENU_PRE[] PROGMEM;
  static const char _ELM_MENU_AUX[] PROGMEM;
  static const char _ELM_MENU_POST[] PROGMEM;
  static const char _PAGE_STAT[] PROGMEM;
  static const char _PAGE_CONFIGNEW[] PROGMEM;
  static const char _PAGE_CONNECTING[] PROGMEM;
  static const char _PAGE_OPENCREDT[] PROGMEM;
  static const char _PAGE_SUCCESS[] PROGMEM;
  static const char _PAGE_RESETTING[] PROGMEM;
  static const char _PAGE_DISCONN[] PROGMEM;
  static const char _PAGE_FAIL[] PROGMEM;
  static const char _PAGE_404[] PROGMEM;

  static const struct PageTranserModeST {
    const char*              uri;
    const TransferEncoding_t transMode;
    const size_t             rSize;
  } _pageBuildMode[];

  /** Token handlers for PageBuilder */
  String _token_CSS_BASE(PageArgument& args);
  String _token_CSS_UL(PageArgument& args);
  String _token_CSS_ICON_LOCK(PageArgument& args);
  String _token_CSS_INPUT_BUTTON(PageArgument& args);
  String _token_CSS_INPUT_TEXT(PageArgument& args);
  String _token_CSS_TABLE(PageArgument& args);
  String _token_CSS_SPINNER(PageArgument& args);
  String _token_CSS_LUXBAR(PageArgument& args);
  String _token_HEAD(PageArgument& args);
  String _token_MENU_PRE(PageArgument& args);
  String _token_MENU_AUX(PageArgument& args);
  String _token_MENU_POST(PageArgument& args);
  String _token_ESTAB_SSID(PageArgument& args);
  String _token_WIFI_MODE(PageArgument& args);
  String _token_WIFI_STATUS(PageArgument& args);
  String _token_STATION_STATUS(PageArgument& args);
  String _token_LOCAL_IP(PageArgument& args);
  String _token_SOFTAP_IP(PageArgument& args);
  String _token_GATEWAY(PageArgument& args);
  String _token_NETMASK(PageArgument& args);
  String _token_AP_MAC(PageArgument& args);
  String _token_STA_MAC(PageArgument& args);
  String _token_CHANNEL(PageArgument& args);
  String _token_DBM(PageArgument& args);
  String _token_CPU_FREQ(PageArgument& args);
  String _token_FLASH_SIZE(PageArgument& args);
  String _token_CHIP_ID(PageArgument& args);
  String _token_FREE_HEAP(PageArgument& args);
  String _token_LIST_SSID(PageArgument& args);
  String _token_SSID_COUNT(PageArgument& args);
  String _token_HIDDEN_COUNT(PageArgument& args);
  String _token_CONFIG_STAIP(PageArgument& args);
  String _token_OPEN_SSID(PageArgument& args);
  String _token_UPTIME(PageArgument& args);
  String _token_BOOTURI(PageArgument& args);
  String _token_CURRENT_SSID(PageArgument& args);

 private:
  static const  String  _emptyString; /**< An empty string allocation  **/

#if defined(ARDUINO_ARCH_ESP8266)
  friend ESP8266WebServer;
#elif defined(ARDUINO_ARCH_ESP32)
  friend class WebServer;
#endif

  friend class AutoConnectAux;
  friend class AutoConnectUpdate;
};

#endif  // _AUTOCONNECT_H_<|MERGE_RESOLUTION|>--- conflicted
+++ resolved
@@ -3,11 +3,7 @@
  *	@file	AutoConnect.h
  *	@author	hieromon@gmail.com
  *	@version	1.1.5
-<<<<<<< HEAD
  *	@date	2020-04-01
-=======
- *	@date	2020-03-16
->>>>>>> ba944b2c
  *	@copyright	MIT license.
  */
 
@@ -59,12 +55,11 @@
   AC_ONBOOTURI_HOME
 } AC_ONBOOTURI_t;
 
-<<<<<<< HEAD
-/**< Specifier for using built-in OTA */
-typedef enum AC_OTA {
-  AC_OTA_EXTRA,
-  AC_OTA_BUILTIN
-} AC_OTA_t;
+/** WiFi connection principle, it specifies the order of WiFi connecting with saved credentials. */
+typedef enum AC_PRINCIPLE {
+  AC_PRINCIPLE_RECENT,
+  AC_PRINCIPLE_RSSI
+} AC_PRINCIPLE_t;
 
 /**< An enumerated type of the designated menu items. */
 typedef enum AC_MENUITEM {
@@ -77,13 +72,12 @@
   AC_MENUITEM_UPDATE     = 0x0020,
   AC_MENUITEM_DEVINFO    = 0x0040
 } AC_MENUITEM_t;
-=======
-/** WiFi connection principle, it specifies the order of WiFi connecting with saved credentials. */
-typedef enum AC_PRINCIPLE {
-  AC_PRINCIPLE_RECENT,
-  AC_PRINCIPLE_RSSI
-} AC_PRINCIPLE_t;
->>>>>>> ba944b2c
+
+/**< Specifier for using built-in OTA */
+typedef enum AC_OTA {
+  AC_OTA_EXTRA,
+  AC_OTA_BUILTIN
+} AC_OTA_t;
 
 class AutoConnectConfig {
  public:
