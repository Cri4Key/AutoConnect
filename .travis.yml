banches:
  only:
    - master
language: generic
env:
  global:
    - IDE_VERSION=1.8.6
  matrix:
    - BOARD="esp8266:esp8266:generic:xtal=80,eesz=4M3M,ip=lm2f,exception=disabled,FlashMode=qio,FlashFreq=80"
    - BOARD="esp32:esp32:esp32:FlashFreq=80,FlashSize=4M"
before_install:
  - "/sbin/start-stop-daemon --start --quiet --pidfile /tmp/custom_xvfb_1.pid --make-pidfile --background --exec /usr/bin/Xvfb -- :1 -ac -screen 0 1280x1024x16"
  - sleep 3
  - export DISPLAY=:1.0
  - wget http://downloads.arduino.cc/arduino-$IDE_VERSION-linux64.tar.xz
  - tar xf arduino-$IDE_VERSION-linux64.tar.xz
  - sudo mv arduino-$IDE_VERSION ~/arduino-ide
  - export PATH=$PATH:~/arduino-ide
  - arduino --pref "boardsmanager.additional.urls=http://arduino.esp8266.com/stable/package_esp8266com_index.json,http://dl.espressif.com/dl/package_esp32_index.json" --save-prefs
  - if [[ "$BOARD" =~ "esp8266:esp8266:" ]]; then
      arduino --install-boards esp8266:esp8266;
    fi
  - if [[ "$BOARD" =~ "esp32:esp32:" ]]; then
      arduino --install-boards esp32:esp32;
    fi
<<<<<<< HEAD
  - arduino --install-library PubSubClient,ArduinoJson:5.13.4,PageBuilder:1.3.2
=======
  - arduino --install-library PubSubClient,PageBuilder:1.2.3
>>>>>>> 30b94cea
  - buildExampleSketch() { arduino --verify --board $BOARD $PWD/examples/$1/$1.ino; }
install:
  - mkdir -p ~/Arduino/libraries
  - ln -s $PWD ~/Arduino/libraries/.
script:
  - buildExampleSketch Credential
  - buildExampleSketch FSBrowser
  - buildExampleSketch HandleClient
  - buildExampleSketch HandlePortal
  - buildExampleSketch HandlePortalEX
  - buildExampleSketch Simple
  - buildExampleSketch HelloWorld
  - buildExampleSketch mqttRSSI
  - buildExampleSketch mqttRSSI_FS
  - buildExampleSketch mqttRSSI_NA<|MERGE_RESOLUTION|>--- conflicted
+++ resolved
@@ -23,11 +23,7 @@
   - if [[ "$BOARD" =~ "esp32:esp32:" ]]; then
       arduino --install-boards esp32:esp32;
     fi
-<<<<<<< HEAD
   - arduino --install-library PubSubClient,ArduinoJson:5.13.4,PageBuilder:1.3.2
-=======
-  - arduino --install-library PubSubClient,PageBuilder:1.2.3
->>>>>>> 30b94cea
   - buildExampleSketch() { arduino --verify --board $BOARD $PWD/examples/$1/$1.ino; }
 install:
   - mkdir -p ~/Arduino/libraries
